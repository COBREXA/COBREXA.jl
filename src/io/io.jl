"""
$(TYPEDSIGNATURES)

Generic function for loading models that chooses a specific loader function
based on the `extension` argument (e.g., `".xml"` chooses loading of the SBML
model format), or throws an error.  By default the extension from `file_name`
is used.

Currently, these model types are supported:

- SBML models (`*.xml`, loaded with [`load_sbml_model`](@ref))
- JSON models (`*.json`, loaded with [`load_json_model`](@ref))
- MATLAB models (`*.mat`, loaded with [`load_mat_model`](@ref))
- HDF5 models (`*.h5`, loaded with [`load_h5_model`](@ref))
"""
<<<<<<< HEAD
function load_model(file_name::String)::AbstractMetabolicModel
    if endswith(file_name, ".json")
=======
function load_model(
    file_name::String;
    extension = last(splitext(file_name)),
)::MetabolicModel

    if extension == ".json"
>>>>>>> 2485f842
        return load_json_model(file_name)
    elseif extension == ".xml"
        return load_sbml_model(file_name)
    elseif extension == ".mat"
        return load_mat_model(file_name)
    elseif extension == ".h5"
        return load_h5_model(file_name)
    else
        throw(DomainError(extension, "Unknown file extension"))
    end
end

"""
$(TYPEDSIGNATURES)

Helper function that loads the model using [`load_model`](@ref) and returns it
converted to `type`.

# Example:

    load_model(MatrixModel, "mySBMLModel.xml")
"""
<<<<<<< HEAD
function load_model(type::Type{T}, file_name::String)::T where {T<:AbstractMetabolicModel}
    convert(type, load_model(file_name))
=======
function load_model(
    type::Type{T},
    file_name::String;
    extension = last(splitext(file_name)),
)::T where {T<:MetabolicModel}
    convert(type, load_model(file_name; extension))
>>>>>>> 2485f842
end

"""
$(TYPEDSIGNATURES)

Generic function for saving models that chooses a specific writer function from
the `extension` argument (such as `".xml"` for SBML format), or throws an
error. By default the extension from `file_name` is used.

Currently, these model types are supported:

- SBML models (`*.xml`, saved with [`save_sbml_model`](@ref))
- JSON models (`*.json`, saved with [`save_json_model`](@ref))
- MATLAB models (`*.mat`, saved with [`save_mat_model`](@ref))
- HDF5 models (`*.h5`, saved with [`save_h5_model`](@ref))
"""
<<<<<<< HEAD
function save_model(model::AbstractMetabolicModel, file_name::String)
    if endswith(file_name, ".json")
=======
function save_model(
    model::MetabolicModel,
    file_name::String;
    extension = last(splitext(file_name)),
)
    if extension == ".json"
>>>>>>> 2485f842
        return save_json_model(model, file_name)
    elseif extension == ".xml"
        return save_sbml_model(model, file_name)
    elseif extension == ".mat"
        return save_mat_model(model, file_name)
    elseif extension == ".h5"
        return save_h5_model(model, file_name)
    else
        throw(DomainError(extension, "Unknown file extension"))
    end
end<|MERGE_RESOLUTION|>--- conflicted
+++ resolved
@@ -13,17 +13,12 @@
 - MATLAB models (`*.mat`, loaded with [`load_mat_model`](@ref))
 - HDF5 models (`*.h5`, loaded with [`load_h5_model`](@ref))
 """
-<<<<<<< HEAD
-function load_model(file_name::String)::AbstractMetabolicModel
-    if endswith(file_name, ".json")
-=======
 function load_model(
     file_name::String;
     extension = last(splitext(file_name)),
-)::MetabolicModel
+)::AbstractMetabolicModel
 
     if extension == ".json"
->>>>>>> 2485f842
         return load_json_model(file_name)
     elseif extension == ".xml"
         return load_sbml_model(file_name)
@@ -46,17 +41,12 @@
 
     load_model(MatrixModel, "mySBMLModel.xml")
 """
-<<<<<<< HEAD
-function load_model(type::Type{T}, file_name::String)::T where {T<:AbstractMetabolicModel}
-    convert(type, load_model(file_name))
-=======
 function load_model(
     type::Type{T},
     file_name::String;
     extension = last(splitext(file_name)),
-)::T where {T<:MetabolicModel}
+)::T where {T<:AbstractMetabolicModel}
     convert(type, load_model(file_name; extension))
->>>>>>> 2485f842
 end
 
 """
@@ -73,17 +63,12 @@
 - MATLAB models (`*.mat`, saved with [`save_mat_model`](@ref))
 - HDF5 models (`*.h5`, saved with [`save_h5_model`](@ref))
 """
-<<<<<<< HEAD
-function save_model(model::AbstractMetabolicModel, file_name::String)
-    if endswith(file_name, ".json")
-=======
 function save_model(
-    model::MetabolicModel,
+    model::AbstractMetabolicModel,
     file_name::String;
     extension = last(splitext(file_name)),
 )
     if extension == ".json"
->>>>>>> 2485f842
         return save_json_model(model, file_name)
     elseif extension == ".xml"
         return save_sbml_model(model, file_name)
