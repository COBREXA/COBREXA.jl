module COBREXA

using Logging
using SparseArrays
using DelimitedFiles
using LinearAlgebra
using JuMP
using MAT
using Distributed
using DistributedData
using Requires
using JSON
using Measurements
using Statistics
using Random
using PyCall
using Tulip # for LPs
using OSQP # for QPs, but it kinda sucks

import Base: findfirst, getindex, show
import Pkg
import SBML # conflict with Reaction struct name

<<<<<<< HEAD
include("banner.jl")
_printBanner()

# autoloading
const _inc(path...) = include(joinpath(path...))
const _inc_all(dir) = _inc.(joinpath.(dir, filter(fn -> endswith(fn, ".jl"), readdir(dir))))
_inc_all.(joinpath.(@__DIR__, ["types", "base", "io", "reconstruction", "analysis"]))

# export everything that isn't prefixed with _ (inspired by JuMP.jl, thanks!)
for sym in names(@__MODULE__, all = true)
    if sym in [Symbol(@__MODULE__), :eval, :include] || startswith(string(sym), ['_', '#'])
        continue
    end
    @eval export $sym
end
=======
# import src files
include(joinpath("header", "header.jl"))
include(joinpath("header", "types.jl"))

const PKG_ROOT_DIR = normpath(joinpath(@__DIR__, ".."))
include_dependency(joinpath(PKG_ROOT_DIR, "Project.toml"))
const COBREXA_VERSION = VersionNumber(Pkg.TOML.parsefile(joinpath(PKG_ROOT_DIR, "Project.toml"))["version"])

c = Base.text_colors
tx = c[:normal] # text
b = c[:bold] * c[:blue]
r = c[:bold] * c[:red]
g = c[:bold] * c[:green]
m = c[:bold] * c[:magenta]
banner = "
   ____ ___  ____  ____  _____$(g)__$(tx)  $(r)__$(tx)    _     |
  / ___/ _ \\| __ )|  _ \\| ____$(g)\\ \\$(tx)$(r)/ /$(tx)   / \\    | Constraint-Based Reconstruction
 | |  | | | |  _ \\| |_) |  _|  $(g)\\$(tx)  $(r)/$(tx)   / _ \\   | and EXascale Analysis in Julia
 | |__| |_| | |_) |  _ <| |___ $(m)/$(tx)  $(b)\\$(tx)  / ___ \\  |
  \\____\\___/|____/|_| \\_\\_____$(m)/_/$(tx)$(b)\\_\\$(tx)/_/   \\_\\ | Version: v$(COBREXA_VERSION)
                                              |
"

print(banner)

# order issue
include("base/gene.jl")
include("base/metabolite.jl")
include("base/reaction.jl")
include("base/model.jl")
include("base/solver.jl")
include("base/utilities.jl")

loadSource(["io", "reconstruction", "analysis", "sampling"], @__DIR__)

# export functions
∅ = Metabolite("∅") # for exchange reactions
export speye, LinearModel, nReactions, nMetabolites, nCouplingConstraints,
       addReaction, addReactions, removeReactions, changeBounds!,
       addCouplingConstraints!, addCouplingConstraints,
       removeCouplingConstraints!, removeCouplingConstraints,
       changeCouplingBounds!, changeCouplingBounds,
       verifyConsistency, findExchangeReactions, findExchangeMetabolites,
       solveLP, loadModel, loadSBMLModel, writeModel,
       fluxBalanceAnalysis, fluxVariabilityAnalysis, parFVA,
       convertToExportable,
    
       # from CobraTools 
    ∅,
    # base
    CobraModel,
    Gene,
    Reaction,
    Metabolite,
    check_duplicate_annotations,
    get_atoms,
    check_same_formula,
    is_mass_balanced,
    check_duplicate_reaction,

    # construction
    ⟶,
    →,
    ←,
    ⟵,
    ↔,
    ⟷,
    add!,
    rm!,
    fix_model!,

    # io
    read_model,
    save_model,

    # optimization_analysis
    get_core_model,
    build_cbm,
    fba,
    map_fluxes,
    set_bound,
    pfba,
    atom_exchange,
    exchange_reactions,
    metabolite_fluxes,
    fva,

    # sampling
    hit_and_run,
    test_samples,
    achr
>>>>>>> 0a296f34

end # module<|MERGE_RESOLUTION|>--- conflicted
+++ resolved
@@ -21,7 +21,6 @@
 import Pkg
 import SBML # conflict with Reaction struct name
 
-<<<<<<< HEAD
 include("banner.jl")
 _printBanner()
 
@@ -37,98 +36,5 @@
     end
     @eval export $sym
 end
-=======
-# import src files
-include(joinpath("header", "header.jl"))
-include(joinpath("header", "types.jl"))
-
-const PKG_ROOT_DIR = normpath(joinpath(@__DIR__, ".."))
-include_dependency(joinpath(PKG_ROOT_DIR, "Project.toml"))
-const COBREXA_VERSION = VersionNumber(Pkg.TOML.parsefile(joinpath(PKG_ROOT_DIR, "Project.toml"))["version"])
-
-c = Base.text_colors
-tx = c[:normal] # text
-b = c[:bold] * c[:blue]
-r = c[:bold] * c[:red]
-g = c[:bold] * c[:green]
-m = c[:bold] * c[:magenta]
-banner = "
-   ____ ___  ____  ____  _____$(g)__$(tx)  $(r)__$(tx)    _     |
-  / ___/ _ \\| __ )|  _ \\| ____$(g)\\ \\$(tx)$(r)/ /$(tx)   / \\    | Constraint-Based Reconstruction
- | |  | | | |  _ \\| |_) |  _|  $(g)\\$(tx)  $(r)/$(tx)   / _ \\   | and EXascale Analysis in Julia
- | |__| |_| | |_) |  _ <| |___ $(m)/$(tx)  $(b)\\$(tx)  / ___ \\  |
-  \\____\\___/|____/|_| \\_\\_____$(m)/_/$(tx)$(b)\\_\\$(tx)/_/   \\_\\ | Version: v$(COBREXA_VERSION)
-                                              |
-"
-
-print(banner)
-
-# order issue
-include("base/gene.jl")
-include("base/metabolite.jl")
-include("base/reaction.jl")
-include("base/model.jl")
-include("base/solver.jl")
-include("base/utilities.jl")
-
-loadSource(["io", "reconstruction", "analysis", "sampling"], @__DIR__)
-
-# export functions
-∅ = Metabolite("∅") # for exchange reactions
-export speye, LinearModel, nReactions, nMetabolites, nCouplingConstraints,
-       addReaction, addReactions, removeReactions, changeBounds!,
-       addCouplingConstraints!, addCouplingConstraints,
-       removeCouplingConstraints!, removeCouplingConstraints,
-       changeCouplingBounds!, changeCouplingBounds,
-       verifyConsistency, findExchangeReactions, findExchangeMetabolites,
-       solveLP, loadModel, loadSBMLModel, writeModel,
-       fluxBalanceAnalysis, fluxVariabilityAnalysis, parFVA,
-       convertToExportable,
-    
-       # from CobraTools 
-    ∅,
-    # base
-    CobraModel,
-    Gene,
-    Reaction,
-    Metabolite,
-    check_duplicate_annotations,
-    get_atoms,
-    check_same_formula,
-    is_mass_balanced,
-    check_duplicate_reaction,
-
-    # construction
-    ⟶,
-    →,
-    ←,
-    ⟵,
-    ↔,
-    ⟷,
-    add!,
-    rm!,
-    fix_model!,
-
-    # io
-    read_model,
-    save_model,
-
-    # optimization_analysis
-    get_core_model,
-    build_cbm,
-    fba,
-    map_fluxes,
-    set_bound,
-    pfba,
-    atom_exchange,
-    exchange_reactions,
-    metabolite_fluxes,
-    fva,
-
-    # sampling
-    hit_and_run,
-    test_samples,
-    achr
->>>>>>> 0a296f34
 
 end # module