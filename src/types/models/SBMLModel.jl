--- conflicted
+++ resolved
@@ -127,11 +127,7 @@
 Accessors.metabolite_bounds(model::SBMLModel)::SparseVec = spzeros(metabolite_count(model))
 
 function Accessors.objective(model::SBMLModel)::SparseVec
-<<<<<<< HEAD
-    res = spzeros(n_reactions(model))
-=======
     res = sparsevec([], [], reaction_count(model))
->>>>>>> 74ab0d0f
 
     objective = get(model.sbml.objectives, model.active_objective, nothing)
     if isnothing(objective) && length(model.sbml.objectives) == 1
