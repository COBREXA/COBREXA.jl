
stages:
  - test # this checks the viability of the code
  - assets # this builds assets to be included in documentation and distribution binaries
  - documentation # this processes the documentation
  - test-compat # this runs many additional compatibility tests

variables:
  GIT_STRATEGY: clone
  DOCKER_DRIVER: overlay2
  DOCKER_TLS_CERTDIR: ""
  APPTAINER_DOCKER_TAG: "v3.9.4"
  DOCKER_HUB_TAG: "lcsbbiocore/cobrexa.jl"
  DOCKER_GHCR_TAG: "ghcr.io/lcsb-biocore/docker/cobrexa.jl"
  APPTAINER_GHCR_TAG: "lcsb-biocore/apptainer/cobrexa.jl"

#
# Predefined conditions for triggering jobs
#

.global_trigger_pull_request: &global_trigger_pull_request
  rules:
    - if: $CI_COMMIT_BRANCH == "develop"
      when: never
    - if: $CI_COMMIT_BRANCH == "master"
      when: never
    - if: $CI_PIPELINE_SOURCE == "external_pull_request_event"

.global_trigger_build_doc: &global_trigger_build_doc
  rules:
    - if: $CI_EXTERNAL_PULL_REQUEST_TARGET_BRANCH_NAME == "master" && $CI_EXTERNAL_PULL_REQUEST_SOURCE_BRANCH_NAME == "develop"
    - if: $CI_EXTERNAL_PULL_REQUEST_TARGET_BRANCH_NAME == "develop" && $CI_EXTERNAL_PULL_REQUEST_SOURCE_BRANCH_NAME == "next"
    - if: $CI_PIPELINE_SOURCE == "external_pull_request_event"
      when: never
    - if: $CI_COMMIT_BRANCH == "develop"
    - if: $CI_COMMIT_BRANCH == "master"
    - if: $CI_COMMIT_TAG =~ /^v/

.global_trigger_full_tests: &global_trigger_full_tests
  rules:
    - if: $CI_COMMIT_BRANCH == "develop"
    - if: $CI_COMMIT_BRANCH == "master"
    - if: $CI_COMMIT_TAG =~ /^v/

.global_trigger_compat_tests: &global_trigger_compat_tests
  rules:
    - if: $CI_COMMIT_BRANCH == "master"
    - if: $CI_EXTERNAL_PULL_REQUEST_TARGET_BRANCH_NAME == "master"

.global_trigger_test_containers: &global_trigger_test_containers
  rules:
    - if: $CI_PIPELINE_SOURCE == "external_pull_request_event"
      when: never
    - if: $CI_COMMIT_BRANCH == "develop"

.global_trigger_release_containers: &global_trigger_release_containers
  rules:
    - if: $CI_COMMIT_TAG =~ /^v/

#
# Test environment & platform settings
#

.global_dind: &global_dind
  image: docker:20.10.12
  tags:
    - privileged
  services:
    - name: docker:20.10.12-dind
      command: ["--tls=false", "--mtu=1458", "--registry-mirror", "https://docker-registry.lcsb.uni.lu"]
  before_script:
    - docker login -u $CI_USER_NAME -p $GITLAB_ACCESS_TOKEN $CI_REGISTRY

.global_julia18: &global_julia18
  variables:
    JULIA_VER: "v1.8.3"

.global_julia16: &global_julia16
  variables:
    JULIA_VER: "v1.6.0"

.global_env_linux: &global_env_linux
  script:
    - $ARTENOLIS_SOFT_PATH/julia/$JULIA_VER/bin/julia --inline=yes --check-bounds=yes --color=yes --project=@. -e 'import Pkg; Pkg.test(; coverage = true)'

.global_env_win: &global_env_win
  script:
    - $global:LASTEXITCODE = 0 # Note the global prefix.
    - Invoke-Expression $Env:ARTENOLIS_SOFT_PATH"\julia\"$Env:JULIA_VER"\bin\julia --inline=yes --check-bounds=yes --color=yes --project=@. -e 'import Pkg; Pkg.test(; coverage = true)'"
    - exit $LASTEXITCODE

.global_env_win8: &global_env_win8
  tags:
    - windows8
  <<: *global_env_win

.global_env_win10: &global_env_win10
  tags:
    - windows10
  <<: *global_env_win

.global_env_mac: &global_env_mac
  tags:
    - mac
  script:
    - $ARTENOLIS_SOFT_PATH_MAC/julia/$JULIA_VER/Contents/Resources/julia/bin/julia --inline=yes --check-bounds=yes --color=yes --project=@. -e 'import Pkg; Pkg.test(; coverage = true)'

.global_build_apptainer: &global_build_apptainer
  image:
    name: "quay.io/singularity/singularity:$APPTAINER_DOCKER_TAG"
    # the image entrypoint is the singularity binary by default
    entrypoint: ["/bin/sh", "-c"]
  tags:
    - privileged

#
# TESTS
#
# The "basic" required test that gets triggered for the basic testing, runs in
# any available docker and current julia
#

docker:julia1.8:
  stage: test
  image: $CI_REGISTRY/r3/docker/julia-custom
  script:
    - julia --check-bounds=yes --inline=yes --project=@. -e "import Pkg; Pkg.test(; coverage = true)"
  after_script:
    - julia --project=test/coverage test/coverage/coverage-summary.jl
  <<: *global_trigger_pull_request

#
# The required compatibility test to pass on branches&tags before the docs get
# built & deployed
#

linux:julia1.8:
  stage: test
  tags:
    - slave01
  <<: *global_trigger_full_tests
  <<: *global_julia18
  <<: *global_env_linux

linux:julia1.6:
  stage: test
  tags:
    - slave02
  <<: *global_trigger_full_tests
  <<: *global_julia16
  <<: *global_env_linux

#
# Additional platform&environment compatibility tests
#

windows8:julia1.8:
  stage: test-compat
  <<: *global_trigger_compat_tests
  <<: *global_julia18
  <<: *global_env_win8

windows10:julia1.8:
  stage: test-compat
  <<: *global_trigger_compat_tests
  <<: *global_julia18
  <<: *global_env_win10

mac:julia1.8:
  stage: test-compat
  <<: *global_trigger_compat_tests
  <<: *global_julia18
  <<: *global_env_mac

windows8:julia1.6:
  stage: test-compat
  <<: *global_trigger_compat_tests
  <<: *global_julia16
  <<: *global_env_win8

windows10:julia1.6:
  stage: test-compat
  <<: *global_trigger_compat_tests
  <<: *global_julia16
  <<: *global_env_win10

mac:julia1.6:
  stage: test-compat
  <<: *global_trigger_compat_tests
  <<: *global_julia16
  <<: *global_env_mac

#
# ASSETS
#
# This builds the development history gif using gource, and some containers.
#

gource:
  stage: assets
  needs: [] # allow faster start
  script:
    - docker run -v "$PWD":/visualization $CI_REGISTRY/r3/docker/gource
  artifacts:
    paths: ['output.gif']
    expire_in: 1 year
  <<: *global_trigger_build_doc
  <<: *global_dind

apptainer-test:
  stage: assets
  script: |
    alias apptainer=singularity
    apptainer build cobrexa-test.sif cobrexa.def
  <<: *global_build_apptainer
  <<: *global_trigger_test_containers

apptainer-release:
  stage: assets
  script:
    - |
      # build the container
      alias apptainer=singularity
      apptainer build cobrexa.sif cobrexa.def
    - |
      # push to GHCR
      alias apptainer=singularity
      export SINGULARITY_DOCKER_USERNAME="$GITHUB_ACCESS_USERNAME"
      export SINGULARITY_DOCKER_PASSWORD="$GITHUB_ACCESS_TOKEN"
      apptainer push cobrexa.sif "oras://ghcr.io/$APPTAINER_GHCR_TAG:latest"
      apptainer push cobrexa.sif "oras://ghcr.io/$APPTAINER_GHCR_TAG:$CI_COMMIT_TAG"
  <<: *global_build_apptainer
  <<: *global_trigger_release_containers

docker-test:
  stage: assets
  script:
    - docker build -t "$DOCKER_HUB_TAG:testing" .
  <<: *global_dind
  <<: *global_trigger_test_containers

docker-release:
  stage: assets
  script:
    - docker build -t "$DOCKER_HUB_TAG:latest" .
      # alias and push to docker hub
    - docker tag "$DOCKER_HUB_TAG:latest" "$DOCKER_HUB_TAG:$CI_COMMIT_TAG"
    - echo "$DOCKER_IO_ACCESS_TOKEN" | docker login --username "$DOCKER_IO_USER" --password-stdin
    - docker push "$DOCKER_HUB_TAG:latest"
    - docker push "$DOCKER_HUB_TAG:$CI_COMMIT_TAG"
      # make 2 extra aliases and push to GHCR
    - docker tag "$DOCKER_HUB_TAG:latest" "$DOCKER_GHCR_TAG:latest"
    - docker tag "$DOCKER_HUB_TAG:latest" "$DOCKER_GHCR_TAG:$CI_COMMIT_TAG"
    - echo "$GITHUB_ACCESS_TOKEN" | docker login ghcr.io --username "$GITHUB_ACCESS_USERNAME" --password-stdin
    - docker push "$DOCKER_GHCR_TAG:latest"
    - docker push "$DOCKER_GHCR_TAG:$CI_COMMIT_TAG"
  <<: *global_dind
  <<: *global_trigger_release_containers

#
<<<<<<< HEAD
=======
# DOCUMENTATION TESTS
#
# In pull requests, triggered after the tests succeed to avoid unnecessary
# double failure.  In normal branch testing, these get triggered with normal
# tests (the error should be visible ASAP). We avoid a separate stage to keep
# the pipeline parallelizable.
#

.global_doctests: &global_doctests
  image: $CI_REGISTRY/r3/docker/julia-custom
  script:
    - julia --project=@. -e 'import Pkg; Pkg.instantiate();'
    - julia --project=@. --color=yes test/doctests.jl

doc-tests-pr:julia1.8:
  stage: documentation
  <<: *global_doctests
  <<: *global_trigger_pull_request

doc-tests:julia1.8:
  stage: test
  <<: *global_doctests
  <<: *global_trigger_full_tests

#
>>>>>>> 2485f842
# DOCUMENTATION
#

pages:
  stage: documentation
  dependencies:
    - gource
      # Note: This dependency is also implied by the stage ordering, but let's
      # be sure. As of Nov 2021, the assets are not used directly, but referred
      # to externally from the docs.
  image: $CI_REGISTRY/r3/docker/julia-custom
  script:
    # resolve and build packages from the docs/Project.toml file
    - julia --project=docs -e 'using Pkg; Pkg.resolve(); Pkg.develop(PackageSpec(path=pwd())); Pkg.instantiate();'

    # build and deploy docs (this doesn't upload the gource animation asset)
    - julia --project=docs --color=yes docs/make.jl

    # move to the directory to be picked up by Gitlab pages (with assets)
    - mv docs/build public
  artifacts:
    paths:
      - public
  <<: *global_trigger_build_doc

#
# EXTERNAL REPOSITORIES
#
# This trigger the test pipeline in external repo as defined by gitlab
# variables.
#

trigger:
  stage: test-compat
  image: curlimages/curl
  tags:
    - privileged
  script:
    - curl --silent --output /dev/null -X POST -F token=$EXTERNAL_REPO_TOKEN -F ref=$EXTERNAL_REPO_BRANCH $EXTERNAL_REPO
  <<: *global_trigger_full_tests<|MERGE_RESOLUTION|>--- conflicted
+++ resolved
@@ -258,34 +258,6 @@
   <<: *global_trigger_release_containers
 
 #
-<<<<<<< HEAD
-=======
-# DOCUMENTATION TESTS
-#
-# In pull requests, triggered after the tests succeed to avoid unnecessary
-# double failure.  In normal branch testing, these get triggered with normal
-# tests (the error should be visible ASAP). We avoid a separate stage to keep
-# the pipeline parallelizable.
-#
-
-.global_doctests: &global_doctests
-  image: $CI_REGISTRY/r3/docker/julia-custom
-  script:
-    - julia --project=@. -e 'import Pkg; Pkg.instantiate();'
-    - julia --project=@. --color=yes test/doctests.jl
-
-doc-tests-pr:julia1.8:
-  stage: documentation
-  <<: *global_doctests
-  <<: *global_trigger_pull_request
-
-doc-tests:julia1.8:
-  stage: test
-  <<: *global_doctests
-  <<: *global_trigger_full_tests
-
-#
->>>>>>> 2485f842
 # DOCUMENTATION
 #
 
